--- conflicted
+++ resolved
@@ -76,12 +76,9 @@
     int tile_start_offset;
     bool use_sprite_pal;
     bool infront_flag;
-<<<<<<< HEAD
+    bool output_bin;
     bool compress;
 } Config;
-
-// global config for binary output option
-static bool cfg_output_bin = false;
 
 // forwards for compressors
 int PSGaiden_compressTiles(uint8_t* source, uint32_t numTiles, uint8_t* dest, uint32_t destLength);
@@ -89,11 +86,6 @@
 int STM_compressTilemap(uint8_t* source, uint32_t width, uint32_t height, uint8_t* dest, uint32_t destLen);
 }
 
-=======
-    bool output_bin;
-} Config;
-
->>>>>>> 23b47fe5
 // PNG read/write logic based on code from Guillaume Cottenceau
 // http://zarb.org/~gc/html/libpng.html
 
@@ -329,11 +321,8 @@
     config.use_sprite_pal = false;
     config.infront_flag = false;
     config.tile_start_offset = 0;
-<<<<<<< HEAD
+    config.output_bin = false;
     config.compress = false;
-=======
-    config.output_bin = false;
->>>>>>> 23b47fe5
 
     config.output_tile_image_filename = NULL;
     config.tmx_filename = NULL;
@@ -429,13 +418,9 @@
                     config.tmx_filename = argv[i];
                 }
             } else if (strcmp(cmd, "binary") == 0) {
-<<<<<<< HEAD
-                cfg_output_bin = true;
+                config.output_bin = true;
             } else if (strcmp(cmd, "compress") == 0) {
                 config.compress = true;
-=======
-                config.output_bin = true;
->>>>>>> 23b47fe5
             } else {
                 printf("Unknown option: '-%s'\n", cmd);
                 show_usage();
@@ -447,9 +432,9 @@
         printf("Warning: remove duplicates has been disabled because 8x16 tile size was selected.\n");
         config.remove_dups = false;
     }
-    if (config.compress && !cfg_output_bin) {
+    if (config.compress && !config.output_bin) {
         printf("Warning: output changed to binary because compression was enabled.\n");
-        cfg_output_bin = true;
+        config.output_bin = true;
     }
 
     return config;
@@ -532,7 +517,6 @@
     }
 
     // write binary outbuf to file
-<<<<<<< HEAD
     int orig_sz = outbuf.size();
 
     // compress
@@ -548,10 +532,7 @@
         free(comp_dat); comp_dat = NULL;
 
     // uncompressed binary
-    } else if (cfg_output_bin) out.write((const char*)outbuf.data(), orig_sz);
-=======
-    if (config.output_bin) out.write((const char*)outbuf.data(), outbuf.size());
->>>>>>> 23b47fe5
+    } else if (config.output_bin) out.write((const char*)outbuf.data(), orig_sz);
 
     out.close();
 }
@@ -574,11 +555,8 @@
         uint8_t c = (convert_colour_channel_to_2bit((uint8_t) input_image->palette[i].red)
                    | (convert_colour_channel_to_2bit((uint8_t) input_image->palette[i].green) << 2)
                    | (convert_colour_channel_to_2bit((uint8_t) input_image->palette[i].blue) << 4));
-<<<<<<< HEAD
-        if (!cfg_output_bin) {
-=======
+
         if (!config.output_bin) {
->>>>>>> 23b47fe5
             char buf[3];
             sprintf(buf, "%02X", c);
             out << " $" << buf;
@@ -600,11 +578,8 @@
         uint16_t c = ((uint16_t) input_image->palette[i].red >> 4)
                    | (uint16_t) (input_image->palette[i].green >> 4) << 4
                    | (uint16_t) (input_image->palette[i].blue >> 4) << 8;
-<<<<<<< HEAD
-        if (!cfg_output_bin) {
-=======
+
         if (!config.output_bin) {
->>>>>>> 23b47fe5
             char buf[5];
             sprintf(buf, "%04X", c);
             out << " $" << buf;
@@ -626,11 +601,8 @@
         uint16_t c = (uint16_t)(((input_image->palette[i].red >> 4) & 0xE) << 0)
             | (uint16_t)(((input_image->palette[i].green >> 4) & 0xE) << 4)
             | (uint16_t)(((input_image->palette[i].blue >> 4) & 0xE) << 8);
-<<<<<<< HEAD
-        if (!cfg_output_bin) {
-=======
+
         if (!config.output_bin) {
->>>>>>> 23b47fe5
             char buf[5];
             sprintf(buf, "%04X", c);
             out << " $" << buf;
@@ -774,11 +746,7 @@
             id = id | TILEMAP_INFRONT_FLAG;
         }
 
-<<<<<<< HEAD
-        if (!cfg_output_bin) {
-=======
         if (!config.output_bin) {
->>>>>>> 23b47fe5
             char buf[5];
             sprintf(buf, "%04X", id);
             out << " $" << buf;
@@ -796,7 +764,6 @@
     }
 
     // write binary outbuf to file
-<<<<<<< HEAD
     int orig_sz = outbuf.size() * 2;
 
     // compress
@@ -812,10 +779,7 @@
         free(comp_dat); comp_dat = NULL;
 
     // uncompressed binary
-    } else if (cfg_output_bin) out.write((const char*)outbuf.data(), orig_sz);
-=======
-    if (config.output_bin) out.write((const char*)outbuf.data(), outbuf.size() * 2);
->>>>>>> 23b47fe5
+    } else if (config.output_bin) out.write((const char*)outbuf.data(), orig_sz);
 
     out.close();
 }
